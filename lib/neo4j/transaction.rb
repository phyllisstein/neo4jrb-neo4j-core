--- conflicted
+++ resolved
@@ -19,10 +19,8 @@
 
         "<#{self.class} [#{status_string}]"
       end
-<<<<<<< HEAD
-=======
+
       alias failure mark_failed
->>>>>>> fceaa390
 
       # Commits or marks this transaction for rollback, depending on whether #mark_failed has been previously invoked.
       def close
@@ -40,10 +38,8 @@
       def commit
         fail 'not implemented'
       end
-<<<<<<< HEAD
-=======
+
       alias failure? failed?
->>>>>>> fceaa390
 
       def autoclosed!
         @autoclosed = true if transient_failures_autoclose?
