--- conflicted
+++ resolved
@@ -1,9 +1,5 @@
 module Neo4j
   module Core
-<<<<<<< HEAD
-    VERSION = '6.0.0.alpha.3'
-=======
-    VERSION = '5.1.9'
->>>>>>> 18ebd4d0
+    VERSION = '6.0.0.alpha.4'
   end
 end