module Neo4j
  module Core
<<<<<<< HEAD
    VERSION = '6.0.0'
=======
    VERSION = '6.0.4'
>>>>>>> cbb05746
  end
end<|MERGE_RESOLUTION|>--- conflicted
+++ resolved
@@ -1,9 +1,5 @@
 module Neo4j
   module Core
-<<<<<<< HEAD
-    VERSION = '6.0.0'
-=======
     VERSION = '6.0.4'
->>>>>>> cbb05746
   end
 end