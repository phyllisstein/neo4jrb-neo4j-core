module Neo4j
  module Core
    module QueryClauses
      class ArgError < StandardError
        attr_reader :arg_part
        def initialize(arg_part = nil)
          super
          @arg_part = arg_part
        end
      end

      class Clause
        UNDERSCORE = '_'
        COMMA_SPACE = ', '
        AND = ' AND '
        PRETTY_NEW_LINE = "\n  "

        attr_accessor :params, :arg
        attr_reader :options, :param_vars_added

        def initialize(arg, params, options = {})
          @arg = arg
          @options = options
          @params = params
          @param_vars_added = []
        end

        def value
          return @value if @value

          [String, Symbol, Integer, Hash, NilClass].each do |arg_class|
            from_method = "from_#{arg_class.name.downcase}"
            return @value = send(from_method, @arg) if @arg.is_a?(arg_class) && self.respond_to?(from_method)
          end

          fail ArgError
        rescue ArgError => arg_error
          message = "Invalid argument for #{self.class.keyword}.  Full arguments: #{@arg.inspect}"
          message += " | Invalid part: #{arg_error.arg_part.inspect}" if arg_error.arg_part

          raise ArgumentError, message
        end

        def from_hash(value)
          if self.respond_to?(:from_key_and_value)
            value.map do |k, v|
              from_key_and_value k, v
            end
          else
            fail ArgError
          end
        end

        def from_string(value)
          value
        end

        def node_from_key_and_value(key, value, options = {})
          prefer = options[:prefer] || :var
          var = var_from_key_and_value(key, value, prefer)
          label = label_from_key_and_value(key, value, prefer)

          attributes = attributes_from_key_and_value(key, value)

          prefix_value = value
          if value.is_a?(Hash)
            prefix_value = if value.values.any? { |v| v.is_a?(Hash) }
                             value.keys.join(UNDERSCORE)
                           end
          end

          prefix_array = [key, prefix_value].tap(&:compact!).join(UNDERSCORE)
          formatted_attributes = attributes_string(attributes, "#{prefix_array}#{UNDERSCORE}")
          "(#{var}#{format_label(label)}#{formatted_attributes})"
        end

        def var_from_key_and_value(key, value, prefer = :var)
          case value
          when String, Symbol, Class, Module, NilClass, Array then key
          when Hash
            key if _use_key_for_var?(value, prefer)
          else
            fail ArgError, value
          end
        end

        def label_from_key_and_value(key, value, prefer = :var)
          case value
          when String, Symbol, Array, NilClass then value
          when Class, Module then value.name
          when Hash
            if value.values.map(&:class) == [Hash]
              value.first.first
            elsif !_use_key_for_var?(value, prefer)
              key
            end
          else
            fail ArgError, value
          end
        end

        def _use_key_for_var?(value, prefer)
          _nested_value_hash?(value) || prefer == :var
        end

        def _nested_value_hash?(value)
          value.values.any? { |v| v.is_a?(Hash) }
        end


        def attributes_from_key_and_value(_key, value)
          return nil unless value.is_a?(Hash)

          value.values.map(&:class) == [Hash] ? value.first[1] : value
        end

        class << self
          def keyword
            self::KEYWORD
          end

          def keyword_downcase
            keyword.downcase
          end

          def from_args(args, params, options = {})
            args.flatten!
            args.map { |arg| from_arg(arg, params, options) }.tap(&:compact!)
          end

          def from_arg(arg, params, options = {})
            new(arg, params, options) if !arg.respond_to?(:empty?) || !arg.empty?
          end

          def to_cypher(clauses, pretty = false)
            string = clause_string(clauses, pretty)

            final_keyword = if pretty
                              "#{clause_color}#{keyword}#{ANSI::CLEAR}"
                            else
                              keyword
                            end

            "#{final_keyword} #{string}" if !string.empty?
          end

          def clause_string(clauses, pretty)
            join_string = pretty ? clause_join + PRETTY_NEW_LINE : clause_join

            strings = clause_strings(clauses)
            stripped_string = strings.join(join_string)
            stripped_string.strip!
            (pretty && strings.size > 1) ? PRETTY_NEW_LINE + stripped_string : stripped_string
          end

          def clause_join
            ''
          end

          def clause_color
            ANSI::CYAN
          end

          def from_key_and_single_value(key, value)
            value.to_sym == :neo_id ? "ID(#{key})" : "#{key}.#{value}"
          end
        end

        def self.paramaterize_key!(key)
          key.tr_s!('^a-zA-Z0-9', UNDERSCORE)
          key.gsub!(/^_+|_+$/, '')
        end

        def add_param(key, value)
          @param_vars_added << key
          @params.add_param(key, value)
        end

        def add_params(keys_and_values)
          @param_vars_added += keys_and_values.keys
          @params.add_params(keys_and_values)
        end

        private

        def key_value_string(key, value, previous_keys = [], is_set = false)
          param = (previous_keys << key).join(UNDERSCORE)
          self.class.paramaterize_key!(param)

          if value.is_a?(Range)
            range_key_value_string(key, value, previous_keys, param)
          else
            value = value.first if array_value?(value, is_set) && value.size == 1

            param = add_param(param, value)

            "#{key} #{array_value?(value, is_set) ? 'IN' : '='} {#{param}}"
          end
        end

        def range_key_value_string(key, value, previous_keys, param)
<<<<<<< HEAD
          case value.begin
          when Integer
            min_param, max_param = add_params("#{param}_range_min" => value.min, "#{param}_range_max" => value.max)
            "#{key} IN RANGE({#{min_param}}, {#{max_param}})"
          else
            min_param, max_param = add_params("#{param}_range_min" => value.begin, "#{param}_range_max" => value.end)
            "#{key} >= {#{min_param}} AND #{previous_keys[-2]}.#{key} <#{'=' unless value.exclude_end?} {#{max_param}}"
          end
=======
          begin_param, end_param = add_params("#{param}_range_min" => value.begin, "#{param}_range_max" => value.end)
          "#{key} >= {#{begin_param}} AND #{previous_keys[-2]}.#{key} <#{'=' unless value.exclude_end?} {#{end_param}}"
>>>>>>> 24e13d13
        end

        def array_value?(value, is_set)
          value.is_a?(Array) && !is_set
        end

        def format_label(label_arg)
          if label_arg.is_a?(Array)
            return label_arg.map { |arg| format_label(arg) }.join
          end

          label_arg = label_arg.to_s
          label_arg.strip!
          if !label_arg.empty? && label_arg[0] != ':'
            label_arg = "`#{label_arg}`" unless label_arg[' ']
            label_arg = ":#{label_arg}"
          end
          label_arg
        end

        def attributes_string(attributes, prefix = '')
          return '' if not attributes

          attributes_string = attributes.map do |key, value|
            if value.to_s =~ /^{.+}$/
              "#{key}: #{value}"
            else
              param_key = "#{prefix}#{key}".gsub(/:+/, '_')
              param_key = add_param(param_key, value)
              "#{key}: {#{param_key}}"
            end
          end.join(Clause::COMMA_SPACE)

          " {#{attributes_string}}"
        end
      end

      class StartClause < Clause
        KEYWORD = 'START'

        def from_symbol(value)
          from_string(value.to_s)
        end

        def from_key_and_value(key, value)
          case value
          when String, Symbol
            "#{key} = #{value}"
          else
            fail ArgError, value
          end
        end

        class << self
          def clause_strings(clauses)
            clauses.map!(&:value)
          end

          def clause_join
            Clause::COMMA_SPACE
          end
        end
      end

      class WhereClause < Clause
        KEYWORD = 'WHERE'

        PAREN_SURROUND_REGEX = /^\s*\(.+\)\s*$/

        def from_key_and_value(key, value, previous_keys = [])
          case value
          when Hash then hash_key_value_string(key, value, previous_keys)
          when NilClass then "#{key} IS NULL"
          when Regexp then regexp_key_value_string(key, value, previous_keys)
          else
            key_value_string(key, value, previous_keys)
          end
        end

        class << self
          def clause_strings(clauses)
            clauses.flat_map do |clause|
              Array(clause.value).map do |v|
                (clause.options[:not] ? 'NOT' : '') + (v.to_s.match(PAREN_SURROUND_REGEX) ? v.to_s : "(#{v})")
              end
            end
          end

          def clause_join
            Clause::AND
          end
        end

        private

        def hash_key_value_string(key, value, previous_keys)
          value.map do |k, v|
            if k.to_sym == :neo_id
              v = Array(v).map { |item| (item.respond_to?(:neo_id) ? item.neo_id : item).to_i }
              key_value_string("ID(#{key})", v)
            else
              "#{key}.#{from_key_and_value(k, v, previous_keys + [key])}"
            end
          end.join(AND)
        end

        def regexp_key_value_string(key, value, previous_keys)
          pattern = (value.casefold? ? '(?i)' : '') + value.source

          param = [previous_keys + [key]].join(UNDERSCORE)
          self.class.paramaterize_key!(param)

          param = add_param(param, pattern)

          "#{key} =~ {#{param}}"
        end

        class << self
          ARG_HAS_QUESTION_MARK_REGEX = /(^|\(|\s)\?(\s|\)|$)/

          def from_args(args, params, options = {})
            query_string, params_arg = args

            if query_string.is_a?(String) && (query_string.match(ARG_HAS_QUESTION_MARK_REGEX) || params_arg.is_a?(Hash))
              if params_arg.is_a?(Hash)
                params.add_params(params_arg)
              else
                param_var = params.add_params(question_mark_param: params_arg)[0]
                query_string = query_string.gsub(ARG_HAS_QUESTION_MARK_REGEX, "\\1{#{param_var}}\\2")
              end

              [from_arg(query_string, params, options)]
            else
              super
            end
          end
        end
      end

      class CallClause < Clause
        KEYWORD = 'CALL'

        def from_string(value)
          value
        end

        class << self
          def clause_strings(clauses)
            clauses.map!(&:value)
          end

          def clause_join
            " #{KEYWORD} "
          end
        end
      end

      class MatchClause < Clause
        KEYWORD = 'MATCH'

        def from_symbol(value)
          '(' + from_string(value.to_s) + ')'
        end

        def from_key_and_value(key, value)
          node_from_key_and_value(key, value)
        end

        class << self
          def clause_strings(clauses)
            clauses.map!(&:value)
          end

          def clause_join
            Clause::COMMA_SPACE
          end
        end
      end

      class OptionalMatchClause < MatchClause
        KEYWORD = 'OPTIONAL MATCH'
      end

      class WithClause < Clause
        KEYWORD = 'WITH'

        def from_symbol(value)
          from_string(value.to_s)
        end

        def from_key_and_value(key, value)
          "#{value} AS #{key}"
        end

        class << self
          def clause_strings(clauses)
            clauses.map!(&:value)
          end

          def clause_join
            Clause::COMMA_SPACE
          end
        end
      end

      class UsingClause < Clause
        KEYWORD = 'USING'

        class << self
          def clause_strings(clauses)
            clauses.map!(&:value)
          end

          def clause_join
            " #{keyword} "
          end
        end
      end

      class CreateClause < Clause
        KEYWORD = 'CREATE'

        def from_string(value)
          value
        end

        def from_symbol(value)
          "(:#{value})"
        end

        def from_hash(hash)
          if hash.values.any? { |value| value.is_a?(Hash) }
            hash.map do |key, value|
              from_key_and_value(key, value)
            end
          else
            "(#{attributes_string(hash)})"
          end
        end

        def from_key_and_value(key, value)
          node_from_key_and_value(key, value, prefer: :label)
        end

        class << self
          def clause_strings(clauses)
            clauses.map!(&:value)
          end

          def clause_join
            ', '
          end

          def clause_color
            ANSI::GREEN
          end
        end
      end

      class CreateUniqueClause < CreateClause
        KEYWORD = 'CREATE UNIQUE'
      end

      class MergeClause < CreateClause
        KEYWORD = 'MERGE'

        class << self
          def clause_color
            ANSI::MAGENTA
          end

          def clause_join
            ' MERGE '
          end
        end
      end

      class DeleteClause < Clause
        KEYWORD = 'DELETE'

        def from_symbol(value)
          from_string(value.to_s)
        end

        class << self
          def clause_strings(clauses)
            clauses.map!(&:value)
          end

          def clause_join
            Clause::COMMA_SPACE
          end

          def clause_color
            ANSI::RED
          end
        end
      end

      class DetachDeleteClause < DeleteClause
        KEYWORD = 'DETACH DELETE'
      end

      class OrderClause < Clause
        KEYWORD = 'ORDER BY'

        def from_symbol(value)
          from_string(value.to_s)
        end

        def from_key_and_value(key, value)
          case value
          when String, Symbol
            self.class.from_key_and_single_value(key, value)
          when Array
            value.map do |v|
              v.is_a?(Hash) ? from_key_and_value(key, v) : self.class.from_key_and_single_value(key, v)
            end
          when Hash
            value.map { |k, v| "#{self.class.from_key_and_single_value(key, k)} #{v.upcase}" }
          end
        end

        class << self
          def clause_strings(clauses)
            clauses.map!(&:value)
          end

          def clause_join
            Clause::COMMA_SPACE
          end
        end
      end

      class LimitClause < Clause
        KEYWORD = 'LIMIT'

        def from_string(value)
          param_var = "#{self.class.keyword_downcase}_#{value}"
          param_var = add_param(param_var, value.to_i)
          "{#{param_var}}"
        end

        def from_integer(value)
          from_string(value)
        end

        def from_nilclass(value)
          ''
        end

        class << self
          def clause_strings(clauses)
            result_clause = clauses.last

            clauses[0..-2].map(&:param_vars_added).flatten.grep(/^limit_\d+$/).each do |var|
              result_clause.params.remove_param(var)
            end

            [result_clause.value]
          end
        end
      end

      class SkipClause < Clause
        KEYWORD = 'SKIP'

        def from_string(value)
          clause_id = "#{self.class.keyword_downcase}_#{value}"
          clause_id = add_param(clause_id, value.to_i)
          "{#{clause_id}}"
        end

        def from_integer(value)
          clause_id = "#{self.class.keyword_downcase}_#{value}"
          clause_id = add_param(clause_id, value)
          "{#{clause_id}}"
        end

        class << self
          def clause_strings(clauses)
            result_clause = clauses.last

            clauses[0..-2].map(&:param_vars_added).flatten.grep(/^skip_\d+$/).each do |var|
              result_clause.params.remove_param(var)
            end

            [result_clause.value]
          end
        end
      end

      class SetClause < Clause
        KEYWORD = 'SET'

        def from_key_and_value(key, value)
          case value
          when String, Symbol then "#{key}:`#{value}`"
          when Hash
            if @options[:set_props]
              param = add_param("#{key}_set_props", value)
              "#{key} = {#{param}}"
            else
              value.map { |k, v| key_value_string("#{key}.`#{k}`", v, ['setter'], true) }
            end
          when Array then value.map { |v| from_key_and_value(key, v) }
          when NilClass then []
          else
            fail ArgError, value
          end
        end

        class << self
          def clause_strings(clauses)
            clauses.map!(&:value)
          end

          def clause_join
            Clause::COMMA_SPACE
          end

          def clause_color
            ANSI::YELLOW
          end
        end
      end

      class OnCreateSetClause < SetClause
        KEYWORD = 'ON CREATE SET'

        def initialize(*args)
          super
          @options[:set_props] = false
        end
      end

      class OnMatchSetClause < OnCreateSetClause
        KEYWORD = 'ON MATCH SET'
      end

      class RemoveClause < Clause
        KEYWORD = 'REMOVE'

        def from_key_and_value(key, value)
          case value
          when /^:/
            "#{key}:`#{value[1..-1]}`"
          when String
            "#{key}.#{value}"
          when Symbol
            "#{key}:`#{value}`"
          when Array
            value.map do |v|
              from_key_and_value(key, v)
            end
          else
            fail ArgError, value
          end
        end

        class << self
          def clause_strings(clauses)
            clauses.map!(&:value)
          end

          def clause_join
            Clause::COMMA_SPACE
          end
        end
      end

      class UnwindClause < Clause
        KEYWORD = 'UNWIND'

        def from_key_and_value(key, value)
          case value
          when String, Symbol
            "#{value} AS #{key}"
          when Array
            "#{value.inspect} AS #{key}"
          else
            fail ArgError, value
          end
        end

        class << self
          def clause_strings(clauses)
            clauses.map!(&:value)
          end

          def clause_join
            ' UNWIND '
          end
        end
      end

      class ReturnClause < Clause
        KEYWORD = 'RETURN'

        def from_symbol(value)
          from_string(value.to_s)
        end

        def from_key_and_value(key, value)
          case value
          when Array
            value.map do |v|
              from_key_and_value(key, v)
            end.join(Clause::COMMA_SPACE)
          when String, Symbol
            self.class.from_key_and_single_value(key, value)
          else
            fail ArgError, value
          end
        end

        class << self
          def clause_strings(clauses)
            clauses.map!(&:value)
          end

          def clause_join
            Clause::COMMA_SPACE
          end
        end
      end
    end
  end
end<|MERGE_RESOLUTION|>--- conflicted
+++ resolved
@@ -199,19 +199,8 @@
         end
 
         def range_key_value_string(key, value, previous_keys, param)
-<<<<<<< HEAD
-          case value.begin
-          when Integer
-            min_param, max_param = add_params("#{param}_range_min" => value.min, "#{param}_range_max" => value.max)
-            "#{key} IN RANGE({#{min_param}}, {#{max_param}})"
-          else
-            min_param, max_param = add_params("#{param}_range_min" => value.begin, "#{param}_range_max" => value.end)
-            "#{key} >= {#{min_param}} AND #{previous_keys[-2]}.#{key} <#{'=' unless value.exclude_end?} {#{max_param}}"
-          end
-=======
           begin_param, end_param = add_params("#{param}_range_min" => value.begin, "#{param}_range_max" => value.end)
           "#{key} >= {#{begin_param}} AND #{previous_keys[-2]}.#{key} <#{'=' unless value.exclude_end?} {#{end_param}}"
->>>>>>> 24e13d13
         end
 
         def array_value?(value, is_set)
