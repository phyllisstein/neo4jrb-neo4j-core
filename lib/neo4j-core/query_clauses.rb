--- conflicted
+++ resolved
@@ -138,14 +138,9 @@
         private
 
         def key_value_string(key, value, previous_keys = [], force_equals = false)
-<<<<<<< HEAD
           param = (previous_keys << key).join(UNDERSCORE)
-          param.tr_s!('^a-zA-Z0-9', UNDERSCORE).gsub!(/^_+|_+$/, '')
-=======
-          param = (previous_keys << key).join('_')
-          param.tr_s!('^a-zA-Z0-9', '_')
+          param.tr_s!('^a-zA-Z0-9', UNDERSCORE)
           param.gsub!(/^_+|_+$/, '')
->>>>>>> 1d8b741d
 
           value = value.first if value.is_a?(Array) && value.size == 1
           @params[param.to_sym] = value
