<<<<<<< HEAD
module Neo4j::Server
  # The CypherTransaction object lifecycle is as follows:
  # * It is initialized with the transactional endpoint URL and the connection object to use for communication. It does not communicate with the server to create this.
  # * The first query within the transaction sets the commit and execution addresses, :commit_url and :exec_url.
  # * At any time, `failure` can be called to mark a transaction failed and trigger a rollback upon closure.
  # * `close` is called to end the transaction. It calls `_commit_tx` or `_delete_tx`.
  #
  # If a transaction is created and then closed without performing any queries, an OpenStruct is returned that behaves like a successfully closed query.
  class CypherTransaction
    include Neo4j::Transaction::Instance
    include Neo4j::Core::CypherTranslator
    include Resource

    attr_reader :commit_url, :exec_url, :base_url, :connection

    def initialize(url, session_connection)
      @base_url = url
      @connection = session_connection
      register_instance
    end

    ROW_REST = %w(row REST)
    def _query(cypher_query, params = nil)
      fail 'Transaction expired, unable to perform query' if expired?
      statement = {statement: cypher_query, parameters: params, resultDataContents: ROW_REST}
      body = {statements: [statement]}

      response = exec_url && commit_url ? connection.post(exec_url, body) : register_urls(body)
      _create_cypher_response(response)
    end

    def _delete_tx
      _tx_query(:delete, exec_url, headers: resource_headers)
    end

    def _commit_tx
      _tx_query(:post, commit_url, nil)
    end

    private

    def _tx_query(action, endpoint, headers = {})
      return empty_response if !commit_url || expired?
      response = connection.send(action, endpoint, headers)
      expect_response_code(response, 200)
      response
    end

    def register_urls(body)
      response = connection.post(base_url, body)
      @commit_url = response.body['commit']
      @exec_url = response.headers['Location']
      fail "NO ENDPOINT URL #{connection} : HEAD: #{response.headers.inspect}" if !exec_url || exec_url.empty?
      init_resource_data(response.body, base_url)
      expect_response_code(response, 201)
      response
    end

    def _create_cypher_response(response)
      first_result = response.body['results'][0]

      cr = CypherResponse.new(response, true)
      if response.body['errors'].empty?
        cr.set_data(first_result['data'], first_result['columns'])
      else
        first_error = response.body['errors'].first
        expired if first_error['message'].match(/Unrecognized transaction id/)
        cr.set_error(first_error['message'], first_error['code'], first_error['code'])
=======
module Neo4j
  module Server
    class CypherTransaction
      include Neo4j::Transaction::Instance
      include Neo4j::Core::CypherTranslator
      include Resource

      attr_reader :commit_url, :exec_url

      class CypherError < StandardError
        attr_reader :code, :status
        def initialize(code, status, message)
          super(message)
          @code = code
          @status = status
        end
      end

      def initialize(response, url, connection)
        @connection = connection
        @commit_url = response.body['commit']
        @exec_url = response.headers['Location']
        fail "NO ENDPOINT URL #{@connection} : HEAD: #{response.headers.inspect}" if !@exec_url || @exec_url.empty?
        init_resource_data(response.body, url)
        expect_response_code(response, 201)
        register_instance
      end

      def _query(cypher_query, params = nil)
        statement = {statement: cypher_query, parameters: params, resultDataContents: %w(row REST)}
        body = {statements: [statement]}
        response = @connection.post(@exec_url, body)
        _create_cypher_response(response)
      end

      def _create_cypher_response(response)
        first_result = response.body['results'][0]

        cr = CypherResponse.new(response, true)
        if !response.body['errors'].empty?
          first_error = response.body['errors'].first
          cr.set_error(first_error['message'], first_error['code'], first_error['code'])
        else
          cr.set_data(first_result['data'], first_result['columns'])
        end
        cr
>>>>>>> c7692da5
      end

<<<<<<< HEAD
    def empty_response
      OpenStruct.new(status: 200, body: '')
=======
      def _delete_tx
        response = @connection.delete(@exec_url, headers: resource_headers)
        expect_response_code(response, 200)
        response
      end

      def _commit_tx
        response = @connection.post(@commit_url)

        expect_response_code(response, 200)
        response
      end
>>>>>>> c7692da5
    end
  end
end<|MERGE_RESOLUTION|>--- conflicted
+++ resolved
@@ -1,4 +1,3 @@
-<<<<<<< HEAD
 module Neo4j::Server
   # The CypherTransaction object lifecycle is as follows:
   # * It is initialized with the transactional endpoint URL and the connection object to use for communication. It does not communicate with the server to create this.
@@ -67,73 +66,12 @@
         first_error = response.body['errors'].first
         expired if first_error['message'].match(/Unrecognized transaction id/)
         cr.set_error(first_error['message'], first_error['code'], first_error['code'])
-=======
-module Neo4j
-  module Server
-    class CypherTransaction
-      include Neo4j::Transaction::Instance
-      include Neo4j::Core::CypherTranslator
-      include Resource
+      end
+      cr
+    end
 
-      attr_reader :commit_url, :exec_url
-
-      class CypherError < StandardError
-        attr_reader :code, :status
-        def initialize(code, status, message)
-          super(message)
-          @code = code
-          @status = status
-        end
-      end
-
-      def initialize(response, url, connection)
-        @connection = connection
-        @commit_url = response.body['commit']
-        @exec_url = response.headers['Location']
-        fail "NO ENDPOINT URL #{@connection} : HEAD: #{response.headers.inspect}" if !@exec_url || @exec_url.empty?
-        init_resource_data(response.body, url)
-        expect_response_code(response, 201)
-        register_instance
-      end
-
-      def _query(cypher_query, params = nil)
-        statement = {statement: cypher_query, parameters: params, resultDataContents: %w(row REST)}
-        body = {statements: [statement]}
-        response = @connection.post(@exec_url, body)
-        _create_cypher_response(response)
-      end
-
-      def _create_cypher_response(response)
-        first_result = response.body['results'][0]
-
-        cr = CypherResponse.new(response, true)
-        if !response.body['errors'].empty?
-          first_error = response.body['errors'].first
-          cr.set_error(first_error['message'], first_error['code'], first_error['code'])
-        else
-          cr.set_data(first_result['data'], first_result['columns'])
-        end
-        cr
->>>>>>> c7692da5
-      end
-
-<<<<<<< HEAD
     def empty_response
       OpenStruct.new(status: 200, body: '')
-=======
-      def _delete_tx
-        response = @connection.delete(@exec_url, headers: resource_headers)
-        expect_response_code(response, 200)
-        response
-      end
-
-      def _commit_tx
-        response = @connection.post(@commit_url)
-
-        expect_response_code(response, 200)
-        response
-      end
->>>>>>> c7692da5
     end
   end
 end