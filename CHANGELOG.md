# Change Log
All notable changes to this project will be documented in this file.
This file should follow the standards specified on [http://keepachangelog.com/]
This project adheres to [Semantic Versioning](http://semver.org/).

<<<<<<< HEAD
## [6.0.0] - 2015-11-24
=======
## [6.0.2] - 2015-12-18

### Fixed

- Make sessions thread-safe

## [6.0.1] - 2015-12-10

## Fixed

- Make sure that limit only gets shifted if it directly follows a `with` or `order`

### [6.0.0] - 2015-11-24
>>>>>>> 71d4102d

- No changes from rc.1

## [6.0.0.rc.1] - 2015-11-13

This release contains no changes since the last alpha. Below are all modifications introduced in alpha releases.

### Changed

- Depends on `neo4j-rake_tasks` ~> 0.3.0.
- Removed `Neo4j::Session#on_session_available`, replaced with `Neo4j::Session#on_next_session_available`. The new method will empty its queue as it is played.
- Refactored `Neo4j::Label#create_index` and `Neo4j::Label#create_constraint` to have compatible signatures. As part of the refactoring of `Neo4j::Label#creator_index`, the method no longer accepts multiple properties. The method will need to be called once for each, when needed.

### Added

- New session, adaptors, and rewritten Node, Relationship, and Path classes. They are not yet in use but are part of ongoing refactoring and rebuilding.

### Fixed

- Embedded params hash bug, merged from 5.1.x branch and released in 5.1.11.
- Fixes bug in transaction handling introduced by Neo4j 2.2.6.
- Merges changes from 5.1.9

## [6.0.0.alpha.6] - 2015-10-27

### Fixed

- Embedded params hash bug, merged from 5.1.x branch and released in 5.1.11.

## [6.0.0.alpha.5] - 2015-10-23

### Fixed

- Fixes bug in transaction handling introduced by Neo4j 2.2.6.

## [6.0.0.alpha.4] - 2015-10-23 (Yanked)

### Fixed

- Merges changes from 5.1.9

## [6.0.0.alpha.3] - 2015-10-23 (Yanked)

### Fixed

- Merges changes from 5.1.8

## [6.0.0.alpha.2] - 2015-10-17

### Changed

- Depends on `neo4j-rake_tasks` ~> 0.3.0.

## [6.0.0.alpha.1] - 2015-10-12

### Changed
- Removed `Neo4j::Session#on_session_available`, replaced with `Neo4j::Session#on_next_session_available`. The new method will empty its queue as it is played.
- Refactored `Neo4j::Label#create_index` and `Neo4j::Label#create_constraint` to have compatible signatures. As part of the refactoring of `Neo4j::Label#creator_index`, the method no longer accepts multiple properties. The method will need to be called once for each, when needed.

### Added
- New session, adaptors, and rewritten Node, Relationship, and Path classes. They are not yet in use but are part of ongoing refactoring and rebuilding.

## [5.1.12] - 2015-11-23

### Fixed

- Fixed case where `config[:properties_map]` was not a `Hash`

## [5.1.11] - 2015-10-27

### Fixed

- A bug prevented users of Embedded from executing Cypher queries with hashes contained in params.

## [5.1.10] - 2015-10-23

### Fixed

- Auto-closing transactions appear to have been introduced in 2.2.6.

## [5.1.9] - 2015-10-23

### Fixed

- Improved logic around auto-closing transactions in 2.3.0

## [5.1.8] - 2015-10-23 (Yanked)

### Fixed
- Issue with transactions in 2.3.0 (see https://github.com/neo4jrb/neo4j/issues/1004)

## [5.1.7] - 2015-10-14

### Added
- Update `neo4j-rake_tasks` to add `shell` task

## [5.1.6] - 2015-09-29

### Fixed
- Fix identification of objects returned from Neo4j which look like nodes or relationships

## [5.1.5] - 2015-09-27

### Changed
- Update `neo4j-rake_tasks` version (which now adds the `console` task)

## [5.1.4] - 2015-09-24

### Changed
- Update `neo4j-rake_tasks` version (which now uses `rubyzip` gem instead of `zip` gem)

## [5.1.3] - 2015-09-09

### Added
- `Query#optional_match_nodes` method

## [5.1.2] - 2015-08-30

### Fixed
- Using parethesis in `where` method call shouldn't make double parens and should allow for question mark params to work correctly

## [5.1.0.rc.4] - 2015-08-16

### Added
- Query#where_not method to make certain `WHERE NOT()` statements easier

## [5.1.0.rc.2-3] - 2015-08-14

### Fixed
- Bugs from code that was supposed to be on a branch

## [5.1.0.rc.1] - 2015-08-14

### Added
- Support pretty cypher queries via `Query#print_cypher` and `Query#to_cypher` with `pretty: true`

## [5.0.9] - 2015-08-06

### Fixed
- nil passed to limit results in no LIMIT clause

## [5.0.8] - 2015-08-06

### Fixed
- Parameterize regular expressions passed into `where` clauses

## [5.0.7] - 2015-08-03

### Fixed
- `require 'uri'` in `CypherSession` for environments where it isn't already `require`d (Issue #221)

## [5.0.6] - 2015-07-19

### Added
- Added `Query#match_nodes` method to easily match variables to nodes/neo_ids

## [5.0.5] - 2015-07-14

### Fixed
- Refactoring of instrumentation done in 5.0.2 caused errors in embedded mode

## [5.0.4] - 2015-07-14

### Changed
- Added default arguments to `neo4j:install` rake task

## [5.0.3] - 2015-07-01

### Fixed
- Crash in query logging when params were not given.

## [5.0.2] - 2015-07-01

### Added
- Support Ruby ranges for querying by changing to Cypher RANGE

### Fixed
- Not all queries were being logged.  Moved instrumentation to a lower level

## [5.0.1] - 2015-06-23

### Fixed

- Collections returned from Cypher within transactions were being misinterpreted. (https://github.com/neo4jrb/neo4j-core/pull/213)

## [5.0.0] - 2015-06-18

### Fixed
- Maps returned from Cypher were being treated as node/rel objects in Server mode, Arrays in Embedded. (See https://github.com/neo4jrb/neo4j-core/issues/211)

## [5.0.0.rc.4] - 2015-06-05

### Changed
- Allow properties_map Hash in HA configuration


## [5.0.0.rc.3] - 2015-05-22

### Fixed
- Error when creating a relationship property as a array value of size one, value is set to first item in array instead (see https://github.com/neo4jrb/neo4j/issues/814)

## [5.0.0.rc.2] - 2015-05-20

### Changed
- Set Ruby version requirement back to 1.9.3 because of problems with JRuby

## [5.0.0.rc.1] - 2015-05-20

### Changed
- Ruby 2.0.0 now required (>= 2.2.1 is recommended)
- Rake tasks `neo4j:(install|start|stop|restart|info|reset_yes_i_am_sure)` now output log messages / errors
- In `Query` chains, a `with` followed immediately by a `limit` and/or an `order` will have the `limit`/`order` clauses applied to it as you would expect
- Major refactoring using `rubocop` and speed improvements
- Queries are retried on failure to deal with `RWLock` errors

### Fixed
- Bug when starting/stopping embedded sessions repeatedly (like for tests) fixed

### Added
- `Query#count` method now available
- `Query#clause?` method now available to determine if a `Query` object has a particular clause defined
- Arrays can now be passed as labels in a `Query` chain (e.g. `.match(n: [:Person, "Animal"])` generates: MATCH (n:`Person`:`Animal`) )
- The `Query#set` and `Query#remove` methods now support setting labels (either via `Symbol`s or `Array`s)

(There are probably other changes too!)

**Changes above this point should conform to [http://keepachangelog.com/]**

## [v4.1.0]
* A lot of work working with rubocop to clean up code
* Many instances of using strings were changed to use symbols
* Certain query responses are now automatically retried
* `Neo4j::Core::Query` changes
* WHERE clauses from `Query` chains are now surrounded by parentheses to avoid problems
* WHERE clauses now support Arrays and `nil` values for labels
* WHERE clauses with strings now support a second argument for parameters.  Examples:
  * `where("foo = {bar}", bar: value)`)
  * `where("foo = ?", value)`)
* REMOVE clauses now quote labels and support arrays to specify all labels
and properties for one variable
* RETURN clauses now turn `:neo_id` into `ID(var)`
* New method `#clause?` lets you determine if a `Query` object had a
clause called upon it in the past
* New method `#count` lets you query a count of a variable


## [v4.0.0]
This release focuses mostly on performance and security.
* Fixed a few n+1 queries, force the use of params in more common locations.
* The CypherTransaction class was heavily refactored to improve the number of database connections required per transaction. This may be considered a breaking API change. Using `Neo4j::Transaction.new` or `Neo4j::Transaction.run` as instructed in all docs and examples protects the user from this, so there should be no changes required to old code in most cases.
* New Rake task: `neo4j:start_no_wait` -- thanks, @telzul!
* Massive refactoring and general cleanup by Brian.

## [3.1.1]
* Force more basic, common queries to use params. Early benchmarks suggest big performance improvements.
* Auth improvements. You can now use a valid Neo4j token with any username to authenticate.

## [3.1.0]
* Swapped out `START n=node...` for `MATCH (n) WHERE ID(n)...` for compatibility with Neo4j 2.2.
* Added a new class, CypherAuthentication, to support Neo4j 2.2's new authentication endpoint.
* Modified the `neo4j:install` rake task to disable authentication in Neo4j 2.2.
* New rake tasks that do exactly what you expect: `neo4j:enable_auth`, `neo4j:disable_auth`, `neo4j:change_password`. All 2.2 only, of course.
* Travis-CI will run against its MRI specs against Neo4j 2.2 with Ruby 2.1.5.
* Use params for all `create` actions to improve performance and security.
* More tweaks to the string escaping process.
* Mild refactoring for DRY and performance.

## [3.0.8]
* Small bugfix. Releasing so neo4jrb/neo4j doesn't need to pull from master in its new release.

## [3.0.7]
* Move improved escaping of Cypher params

## [3.0.6]
* When using Neo4j >= 2.1.5, use the metadata keys in Cypher responses to find labels when loading nodes
* Adds `version` method to Embedded and Server sessions
* Improved escaping of Cypher params

## [3.0.5]
* Bug fix: automatic parsing of basic auth params in URL (Thanks, Miha Rekar!)
* Adds find_in_batches method, see github wiki for documentation: https://github.com/neo4jrb/neo4j-core/wiki

## [3.0.4]
* Bug fixes to sanitize params and remove blank clauses

## [3.0.3]
* Adds a user agent string to connections to identify the driver with the server

## [3.0.2]
* Improved detection of transaction responses to prevent conflicts with property names

## [3.0.1]
* Improved handling of cypher responses, particularly within transactions

## [3.0.0]
No changes from rc 5

== 3.0.0.rc.5
* Misc fixes
* Changes to support neo4j gem
* Using faraday gem with net-http-persistent instead of httparty

== 3.0.0.rc.4
* Remove dependency on oj gem pending further tests.

== 3.0.0.rc.3
* Minor gemspec fix

== 3.0.0.rc.2
* Bugfix in gemspec related to oj and JRuby

== 3.0.0.rc.1
* Use JSON oj implementation for better performance on neo4j server
* Some performance improvements on regexps
* Better support for cypher collect to return array
* Security: prevent cypher injection
* Support to install via rake different neo4j server environments
* Support for query logger
* Distinct support for query dsl

== 3.0.0.alpha.19
* Better support for (nested) transaction #94
* Upgrade to Rspec 3 (#93 @ausmarton)
* Performance improvements for Neo4j Server, cache props (#86, #90, #91, chris, brian)

== 3.0.0.alpha.18
* Fix handling of arrays in embedded mode (#89)
* Performance improvements #86

== 3.0.0.alpha.17
* Complete rewrite of the query api (Brian Underwood#85)
* Better performance for Embedded Db - single ExecutionEngine instance in embedded DB (#83 chris)
* Added better error handling when trying to install Neo4j which does not exist via Rake
* Added better error handling when user forgot to create a session

== 3.0.0.alpha.16
* Impl rel_type for Neo4j::Relationship

== 3.0.0.alpha.15
* Prepared for RSpec 3.x
* Bumped neo4j-community to 2.1.1

== 3.0.0.alpha.14
* Improved and moved Neo4j::Label.query to Neo4j::Session.query (thanks Brian Underwood, Mark Bao)
* Implemented inspect method for some neo4j-server classes to make PRY/IRB happy.

== 3.0.0.alpha.13
* Fixing the neo4j:install rake task for systems without wget and Windows (#64, @ausmarton)
* Support for adding labels on existing nodes closes (#63)
* Session#query returns a hash for all values in a row (#61, @fiddur)

== 3.0.0.alpha.12
* Fixing find_nodes to not quote numeric values (#48)

== 3.0.0.alpha.11
* Added Basic Auth (HTTParty config) configuration on session (#58)
* Drop nil value on create (#56)

== 3.0.0.alpha.10
* Fix of data url in cypher session (#55)
* add escape sequence sanitization to cypher translator (#53)
* Handle update_props with nil value (#46)

== 3.0.0.alpha.9
* Support for RegExp search (#45)

== 3.0.0.alpha.8
* Support for Schema Constraints (#44)
* Fix for Rake Neo4j task (#43)

== 3.0.0.alpha.7
* Support for named sessions (#40, alex)
* Added method #update_props for Relationship and Node
* Added Neo4j::Relationship.create method

== 3.0.0.alpha.6
* Fixes for wrapper method on nodes needed by the neo4j 3.0 gem

== 3.0.0.alpha.5
* Better support for wrapping nodes, see Neo4j::Node::Wrapper

== 3.0.0.alpha.4
* Fix for cypher query, the wrapper hook method must be called to make neo4j gem happy

== 3.0.0.alpha.3
* Fix for cypher query where the column values was wrong

== 3.0.0.alpha.2
* Support for Neo4j 2.0.0 and the neo4j-community jar, removed includedd JAR files
* Simple Event support, notifying listener when database is started/usable
* Fix requirement for standalone neo4j-core Gem (#34, Kevin Hall)

== 3.0.0.alpha.1
* First test

== 2.3.0 / 2013-06-18
* Use 1.9 Neo4j Jars, (#29, Jannis)
* added ability to pass in params to Neo4j._query method (#28, kmussel)

== 2.2.4 / 2013-05-19
* Fix for from.rels(...).to_other(to), #27
* Add support for Relationship#nodes accessor #25, David Butler
* Fix for NoMethodError on exception message for the []= property method, #24, Aish Aishfenton
* Made Neo4j.start threadsafe #23, David Butler
* Better logging for Java Exception #22, David Butler
* Fixed RSpec problems and make it compatible with future RSpec 3

== 2.2.3 / 2012-12-28
* Raise an exception if get_or_create is called inside a transaction
* fix for JRuby 1.8 mode, #20

== 2.2.2 / 2012-12-27
* Use Neo4j 1.8.1 and avoid JRuby Warnings #19

== 2.2.1 / 2012-12-17
* Fix for create nodes and relationship using Cypher #17
* Fix for JRuby 1.7.1 - don't impl eql and == #18

== 2.2.0 / 2012-10-02
* Use 1.0.0 of neo4j-cypher
* Fix of Neo4j::Config issue using boolean values, andreasronge/neo4j#218
* The []= operator checks that the value is a valid Neo4j value #16

== 2.2.0.rc1 / 2012-09-21
* Deleted, refactored, improved and moved cypher stuff to neo4j-cypher gem
* Add neo4j statistics, #15

== 2.1.0 / 2012-08-14

* Fix for cypher query with node(*) throw error. #13
* Add methods for Neo4j HA: ha_enabled? ha_master? #12
* Upgrade to 1.8.M06 - breaking changes, some traversals methods use path objects

== 2.0.1 / 2012-06-07

* Remove hard coded Gem dependencies to neo4j-advanced and neo4j-enterprise, #11
* Make it possible to specify protected keys for Neo4j::Node.update, #8, #9
* Added missing method for start and end_node, #7

== 2.0.0 / 2012-06-05<|MERGE_RESOLUTION|>--- conflicted
+++ resolved
@@ -3,9 +3,6 @@
 This file should follow the standards specified on [http://keepachangelog.com/]
 This project adheres to [Semantic Versioning](http://semver.org/).
 
-<<<<<<< HEAD
-## [6.0.0] - 2015-11-24
-=======
 ## [6.0.2] - 2015-12-18
 
 ### Fixed
@@ -19,7 +16,6 @@
 - Make sure that limit only gets shifted if it directly follows a `with` or `order`
 
 ### [6.0.0] - 2015-11-24
->>>>>>> 71d4102d
 
 - No changes from rc.1
 
