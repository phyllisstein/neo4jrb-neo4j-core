require 'spec_helper'

describe Neo4j::Core::Query do

  describe 'options' do
    let(:query) { Neo4j::Core::Query.new(parser: 2.0) }

    it 'should generate a per-query cypher parser version' do
      expect(query.to_cypher).to eq('CYPHER 2.0')
    end

    describe 'subsequent call' do
      let(:query) { super().match('q:Person') }

      it 'should combine the parser version with the rest of the query' do
        expect(query.to_cypher).to eq('CYPHER 2.0 MATCH q:Person')
      end
    end
  end

  class Person
  end

  class Note
    CYPHER_LABEL = 'GreatNote'
  end

  describe 'batch finding' do
    before(:all) do
      Neo4j::Session.open(:server_db)
    end
    before(:each) do
      Neo4j::Core::Query.new.match(foo: :Foo, bar: :Bar).delete(:foo, :bar).exec

      5.times do
        Neo4j::Node.create({uuid: SecureRandom.uuid}, :Foo)
      end
      2.times do
        Neo4j::Node.create({uuid: SecureRandom.uuid}, :Bar)
      end
    end

    describe 'find_in_batches' do
      {
        1 => 5,
        2 => 3,
        3 => 2,
        4 => 2,
        5 => 1,
        6 => 1
      }.each do |batch_size, expected_yields|
        context "batch_size of #{batch_size}" do
          it "yields #{expected_yields} times" do
            expect do |block|
              Neo4j::Core::Query.new.match(f: :Foo).return(:f).find_in_batches(:f, :uuid, batch_size: batch_size, &block)
            end.to yield_control.exactly(expected_yields).times
          end
        end
      end
    end

    describe 'find_each' do
      {
        1 => 5,
        2 => 5,
        3 => 5,
        4 => 5,
        5 => 5,
        6 => 5
      }.each do |batch_size, expected_yields|
        context "batch_size of #{batch_size}" do
          it "yields #{expected_yields} times" do
            expect do |block|
              Neo4j::Core::Query.new.match(f: :Foo).return(:f).find_each(:f, :uuid, batch_size: 2, &block)
            end.to yield_control.exactly(5).times
          end
        end
      end
    end
  end

  def expects_cypher(cypher, params = nil)
    query = eval("Neo4j::Core::Query.new#{self.class.description}")
    expect(query.to_cypher).to eq(cypher)
    expect(query.send(:merge_params)).to eq(params) if params
  end

  def self.it_generates(cypher, params = nil)
    it "generates #{cypher}" do
      expects_cypher(cypher, params)
    end
  end


  describe 'clause combinations' do
    describe ".match(q: Person).where('q.age > 30')" do
      it_generates 'MATCH (q:`Person`) WHERE q.age > 30'
    end

    describe ".where('q.age > 30').match(q: Person)" do
      it_generates 'MATCH (q:`Person`) WHERE q.age > 30'
    end

    describe ".where('q.age > 30').start('n').match(q: Person)" do
      it_generates 'START n MATCH (q:`Person`) WHERE q.age > 30'
    end

    describe '.match(q: {age: 30}).set_props(q: {age: 31})' do
      it_generates 'MATCH (q {age: 30}) SET q = {age: 31}'
    end

    # WITHS

    describe ".match(q: Person).with('count(q) AS count')" do
      it_generates 'MATCH (q:`Person`) WITH count(q) AS count'
    end

    describe ".match(q: Person).with('count(q) AS count').where('count > 2')" do
      it_generates 'MATCH (q:`Person`) WITH count(q) AS count WHERE count > 2'
    end

    describe ".match(q: Person).with(count: 'count(q)').where('count > 2').with(new_count: 'count + 5')" do
      it_generates 'MATCH (q:`Person`) WITH count(q) AS count WHERE count > 2 WITH count + 5 AS new_count'
    end

    # breaks

    describe ".match(q: Person).match('r:Car').break.match('(p: Person)-->q')" do
      it_generates 'MATCH (q:`Person`), r:Car MATCH (p: Person)-->q'
    end

    describe ".match(q: Person).break.match('r:Car').break.match('(p: Person)-->q')" do
      it_generates 'MATCH (q:`Person`) MATCH r:Car MATCH (p: Person)-->q'
    end

    describe ".match(q: Person).match('r:Car').break.break.match('(p: Person)-->q')" do
      it_generates 'MATCH (q:`Person`), r:Car MATCH (p: Person)-->q'
    end

    # params
    describe ".match(q: Person).where('q.age = {age}').params(age: 15)" do
      it_generates 'MATCH (q:`Person`) WHERE q.age = {age}', age: 15
    end
  end

  describe 'merging queries' do
    let(:query1) { Neo4j::Core::Query.new.match(p: Person) }
    let(:query2) { Neo4j::Core::Query.new.match(c: :Car) }

    it 'Merging two matches' do
      expect((query1 & query2).to_cypher).to eq('MATCH (p:`Person`), (c:`Car`)')
    end

    it 'Makes a query that allows further querying' do
      expect((query1 & query2).match('(p)-[:DRIVES]->(c)').to_cypher).to eq('MATCH (p:`Person`), (c:`Car`), (p)-[:DRIVES]->(c)')
    end

    it 'merges params'

    it 'merges options'
  end

  # START

  describe '#start' do
    describe ".start('r=node:nodes(name = \"Brian\")')" do
      it_generates "START r=node:nodes(name = \"Brian\")"
    end

    describe ".start(r: 'node:nodes(name = \"Brian\")')" do
      it_generates "START r = node:nodes(name = \"Brian\")"
    end
  end

  # MATCH

  describe '#match' do
    it 'is a test!' do
      expect(1).to eq(1)
    end
    describe ".match('n')" do
      it_generates 'MATCH n'
    end

    describe '.match(:n)' do
      it_generates 'MATCH n'
    end

    describe '.match(n: Person)' do
      it_generates 'MATCH (n:`Person`)'
    end

    describe '.match(n: Note)' do
      it_generates 'MATCH (n:`GreatNote`)'
    end

    describe ".match(n: 'Person')" do
      it_generates 'MATCH (n:`Person`)'
    end

    describe ".match(n: ':Person')" do
      it_generates 'MATCH (n:Person)'
    end

    describe '.match(n: :Person)' do
      it_generates 'MATCH (n:`Person`)'
    end

    describe ".match(n: ' :Person')" do
      it_generates 'MATCH (n:Person)'
    end

    describe ".match(n: 'Person {name: \"Brian\"}')" do
      it_generates "MATCH (n:Person {name: \"Brian\"})"
    end

    describe ".match(n: {name: 'Brian', age: 33})" do
      it_generates "MATCH (n {name: \"Brian\", age: 33})"
    end

    describe ".match(n: {Person: {name: 'Brian', age: 33}})" do
      it_generates "MATCH (n:`Person` {name: \"Brian\", age: 33})"
    end

    describe ".match('n--o')" do
      it_generates 'MATCH n--o'
    end

    describe ".match('n--o').match('o--p')" do
      it_generates 'MATCH n--o, o--p'
    end
  end

  # OPTIONAL MATCH

  describe '#optional_match' do
    describe '.optional_match(n: Person)' do
      it_generates 'OPTIONAL MATCH (n:`Person`)'
    end

    describe ".match('m--n').optional_match('n--o').match('o--p')" do
      it_generates 'MATCH m--n, o--p OPTIONAL MATCH n--o'
    end
  end

  # USING

  describe '#using' do
    describe ".using('INDEX m:German(surname)')" do
      it_generates 'USING INDEX m:German(surname)'
    end

    describe ".using('SCAN m:German')" do
      it_generates 'USING SCAN m:German'
    end

    describe ".using('INDEX m:German(surname)').using('SCAN m:German')" do
      it_generates 'USING INDEX m:German(surname) USING SCAN m:German'
    end
  end


  # WHERE

  describe '#where' do
    describe '.where()' do
      it_generates ''
    end

    describe '.where({})' do
      it_generates ''
    end

    describe ".where('q.age > 30')" do
      it_generates 'WHERE q.age > 30'
    end

    describe ".where('q.age' => 30)" do
      it_generates 'WHERE q.age = {q_age}', q_age: 30
    end

    describe ".where('q.age' => [30, 32, 34])" do
      it_generates 'WHERE q.age IN {q_age}', q_age: [30, 32, 34]
    end

    describe '.where(q: {age: [30, 32, 34]})' do
      it_generates 'WHERE q.age IN {q_age}', q_age: [30, 32, 34]
    end

    describe ".where('q.age' => nil)" do
      it_generates 'WHERE q.age IS NULL'
    end

    describe '.where(q: {age: nil})' do
      it_generates 'WHERE q.age IS NULL'
    end

    describe '.where(q: {neo_id: 22})' do
      it_generates 'WHERE ID(q) = 22'
    end

    describe ".where(q: {age: 30, name: 'Brian'})" do
      it_generates 'WHERE q.age = {q_age} AND q.name = {q_name}', q_age: 30, q_name: 'Brian'
    end

    describe ".where(q: {age: 30, name: 'Brian'}).where('r.grade = 80')" do
      it_generates 'WHERE q.age = {q_age} AND q.name = {q_name} AND r.grade = 80', q_age: 30, q_name: 'Brian'
    end
  end

  # UNWIND

  describe '#unwind' do
    describe ".unwind('val AS x')" do
      it_generates 'UNWIND val AS x'
    end

    describe '.unwind(x: :val)' do
      it_generates 'UNWIND val AS x'
    end

    describe ".unwind(x: 'val')" do
      it_generates 'UNWIND val AS x'
    end

    describe '.unwind(x: [1,3,5])' do
      it_generates 'UNWIND [1, 3, 5] AS x'
    end

    describe ".unwind(x: [1,3,5]).unwind('val as y')" do
      it_generates 'UNWIND [1, 3, 5] AS x UNWIND val as y'
    end
  end


  # RETURN

  describe '#return' do
    describe ".return('q')" do
      it_generates 'RETURN q'
    end

    describe '.return(:q)' do
      it_generates 'RETURN q'
    end

    describe ".return('q.name, q.age')" do
      it_generates 'RETURN q.name, q.age'
    end

    describe '.return(q: [:name, :age], r: :grade)' do
      it_generates 'RETURN q.name, q.age, r.grade'
    end
  end

  # ORDER BY

  describe '#order' do
    describe ".order('q.name')" do
      it_generates 'ORDER BY q.name'
    end

    describe ".order_by('q.name')" do
      it_generates 'ORDER BY q.name'
    end

    describe ".order('q.age', 'q.name DESC')" do
      it_generates 'ORDER BY q.age, q.name DESC'
    end

    describe '.order(q: :age)' do
      it_generates 'ORDER BY q.age'
    end

    describe '.order(q: [:age, {name: :desc}])' do
      it_generates 'ORDER BY q.age, q.name DESC'
    end

    describe '.order(q: [:age, {name: :desc, grade: :asc}])' do
      it_generates 'ORDER BY q.age, q.name DESC, q.grade ASC'
    end
    describe '.order(q: {age: :asc, name: :desc})' do
      it_generates 'ORDER BY q.age ASC, q.name DESC'
    end

    describe ".order(q: [:age, 'name desc'])" do
      it_generates 'ORDER BY q.age, q.name desc'
    end
  end


  # LIMIT

  describe '#limit' do
<<<<<<< HEAD
    describe '.limit(3)' do
      it_generates 'LIMIT 3'
    end

    describe ".limit('3')" do
      it_generates 'LIMIT 3'
    end

    describe '.limit(3).limit(5)' do
      it_generates 'LIMIT 5'
=======
    describe ".limit(3)" do
      it_generates "LIMIT {limit_3}"
    end

    describe ".limit('3')" do
      it_generates "LIMIT {limit_3}"
    end

    describe ".limit(3).limit(5)" do
      it_generates "LIMIT {limit_5}"
>>>>>>> e9988248
    end
  end

  # SKIP

  describe '#skip' do
<<<<<<< HEAD
    describe '.skip(5)' do
      it_generates 'SKIP 5'
    end

    describe ".skip('5')" do
      it_generates 'SKIP 5'
    end

    describe '.skip(5).skip(10)' do
      it_generates 'SKIP 10'
    end

    describe '.offset(6)' do
      it_generates 'SKIP 6'
=======
    describe ".skip(5)" do
      it_generates "SKIP {skip_5}"
    end

    describe ".skip('5')" do
      it_generates "SKIP {skip_5}"
    end

    describe ".skip(5).skip(10)" do
      it_generates "SKIP {skip_10}"
    end

    describe ".offset(6)" do
      it_generates "SKIP {skip_6}"
>>>>>>> e9988248
    end
  end

  # WITH

  describe '#with' do
    describe ".with('n.age AS age')" do
      it_generates 'WITH n.age AS age'
    end

    describe ".with('n.age AS age', 'count(n) as c')" do
      it_generates 'WITH n.age AS age, count(n) as c'
    end

    describe ".with(['n.age AS age', 'count(n) as c'])" do
      it_generates 'WITH n.age AS age, count(n) as c'
    end

    describe ".with(age: 'n.age')" do
      it_generates 'WITH n.age AS age'
    end
  end

  # CREATE, CREATE UNIQUE, and MERGE should all work exactly the same

  describe '#create' do
    describe ".create('(:Person)')" do
      it_generates 'CREATE (:Person)'
    end

    describe '.create(:Person)' do
      it_generates 'CREATE (:Person)'
    end

    describe '.create(age: 41, height: 70)' do
      it_generates 'CREATE ( {age: 41, height: 70})'
    end

    describe '.create(Person: {age: 41, height: 70})' do
      it_generates 'CREATE (:`Person` {age: 41, height: 70})'
    end

    describe '.create(q: {Person: {age: 41, height: 70}})' do
      it_generates 'CREATE (q:`Person` {age: 41, height: 70})'
    end

    describe '.create(q: {Person: {age: nil, height: 70}})' do
      it_generates 'CREATE (q:`Person` {age: null, height: 70})'
    end
  end

  describe '#create_unique' do
    describe ".create_unique('(:Person)')" do
      it_generates 'CREATE UNIQUE (:Person)'
    end

    describe '.create_unique(:Person)' do
      it_generates 'CREATE UNIQUE (:Person)'
    end

    describe '.create_unique(age: 41, height: 70)' do
      it_generates 'CREATE UNIQUE ( {age: 41, height: 70})'
    end

    describe '.create_unique(Person: {age: 41, height: 70})' do
      it_generates 'CREATE UNIQUE (:`Person` {age: 41, height: 70})'
    end

    describe '.create_unique(q: {Person: {age: 41, height: 70}})' do
      it_generates 'CREATE UNIQUE (q:`Person` {age: 41, height: 70})'
    end
  end

  describe '#merge' do
    describe ".merge('(:Person)')" do
      it_generates 'MERGE (:Person)'
    end

    describe '.merge(:Person)' do
      it_generates 'MERGE (:Person)'
    end

    describe '.merge(age: 41, height: 70)' do
      it_generates 'MERGE ( {age: 41, height: 70})'
    end

    describe '.merge(Person: {age: 41, height: 70})' do
      it_generates 'MERGE (:`Person` {age: 41, height: 70})'
    end

    describe '.merge(q: {Person: {age: 41, height: 70}})' do
      it_generates 'MERGE (q:`Person` {age: 41, height: 70})'
    end
  end


  # DELETE

  describe '#delete' do
    describe ".delete('n')" do
      it_generates 'DELETE n'
    end

    describe '.delete(:n)' do
      it_generates 'DELETE n'
    end

    describe ".delete('n', :o)" do
      it_generates 'DELETE n, o'
    end

    describe ".delete(['n', :o])" do
      it_generates 'DELETE n, o'
    end
  end

  # SET

  describe '#set_props' do
    describe ".set_props('n = {name: \"Brian\"}')" do
      it_generates "SET n = {name: \"Brian\"}"
    end

    describe ".set_props(n: {name: 'Brian', age: 30})" do
      it_generates "SET n = {name: \"Brian\", age: 30}"
    end
  end

  describe '#set' do
    describe ".set('n = {name: \"Brian\"}')" do
      it_generates "SET n = {name: \"Brian\"}"
    end

    describe ".set(n: {name: 'Brian', age: 30})" do
      it_generates 'SET n.`name` = {setter_n_name}, n.`age` = {setter_n_age}', setter_n_name: 'Brian', setter_n_age: 30
    end

    describe ".set(n: {name: 'Brian', age: 30}, o: {age: 29})" do
      it_generates 'SET n.`name` = {setter_n_name}, n.`age` = {setter_n_age}, o.`age` = {setter_o_age}', setter_n_name: 'Brian', setter_n_age: 30, setter_o_age: 29
    end

    describe ".set(n: {name: 'Brian', age: 30}).set_props('o.age = 29')" do
      it_generates 'SET n.`name` = {setter_n_name}, n.`age` = {setter_n_age}, o.age = 29', setter_n_name: 'Brian', setter_n_age: 30
    end
  end

  # ON CREATE and ON MATCH should behave just like set_props
  describe '#on_create_set' do
    describe ".on_create_set('n = {name: \"Brian\"}')" do
      it_generates "ON CREATE SET n = {name: \"Brian\"}"
    end

    describe '.on_create_set(n: {})' do
      it_generates '', {}
    end

    describe ".on_create_set(n: {name: 'Brian', age: 30})" do
      it_generates 'ON CREATE SET n.`name` = {setter_n_name}, n.`age` = {setter_n_age}', setter_n_name: 'Brian', setter_n_age: 30
    end

    describe ".on_create_set(n: {name: 'Brian', age: 30}, o: {age: 29})" do
      it_generates 'ON CREATE SET n.`name` = {setter_n_name}, n.`age` = {setter_n_age}, o.`age` = {setter_o_age}', setter_n_name: 'Brian', setter_n_age: 30, setter_o_age: 29
    end

    describe ".on_create_set(n: {name: 'Brian', age: 30}).on_create_set('o.age = 29')" do
      it_generates 'ON CREATE SET n.`name` = {setter_n_name}, n.`age` = {setter_n_age}, o.age = 29', setter_n_name: 'Brian', setter_n_age: 30
    end
  end

  describe '#on_match_set' do
    describe ".on_match_set('n = {name: \"Brian\"}')" do
      it_generates "ON MATCH SET n = {name: \"Brian\"}"
    end

    describe '.on_match_set(n: {})' do
      it_generates '', {}
    end

    describe ".on_match_set(n: {name: 'Brian', age: 30})" do
      it_generates 'ON MATCH SET n.`name` = {setter_n_name}, n.`age` = {setter_n_age}', setter_n_name: 'Brian', setter_n_age: 30
    end

    describe ".on_match_set(n: {name: 'Brian', age: 30}, o: {age: 29})" do
      it_generates 'ON MATCH SET n.`name` = {setter_n_name}, n.`age` = {setter_n_age}, o.`age` = {setter_o_age}', setter_n_name: 'Brian', setter_n_age: 30, setter_o_age: 29
    end

    describe ".on_match_set(n: {name: 'Brian', age: 30}).on_match_set('o.age = 29')" do
      it_generates 'ON MATCH SET n.`name` = {setter_n_name}, n.`age` = {setter_n_age}, o.age = 29', setter_n_name: 'Brian', setter_n_age: 30
    end
  end

  # REMOVE

  describe '#remove' do
    describe ".remove('n.prop')" do
      it_generates 'REMOVE n.prop'
    end

    describe ".remove('n:American')" do
      it_generates 'REMOVE n:American'
    end

    describe ".remove(n: 'prop')" do
      it_generates 'REMOVE n.prop'
    end

    describe '.remove(n: :American)' do
      it_generates 'REMOVE n:American'
    end

    describe ".remove(n: :American, o: 'prop')" do
      it_generates 'REMOVE n:American, o.prop'
    end

    describe ".remove(n: ':prop')" do
      it_generates 'REMOVE n:prop'
    end
  end

  # FOREACH



  # UNION

  describe '#union_cypher' do
    it 'returns a cypher string with the union of the callee and argument query strings' do
      q = Neo4j::Core::Query.new.match(o: :Person).where(o: {age: 10})
      result = Neo4j::Core::Query.new.match(n: :Person).union_cypher(q)

      expect(result).to eq('MATCH (n:`Person`) UNION MATCH (o:`Person`) WHERE o.age = {o_age}')
    end

    it 'can represent UNION ALL with an option' do
      q = Neo4j::Core::Query.new.match(o: :Person).where(o: {age: 10})
      result = Neo4j::Core::Query.new.match(n: :Person).union_cypher(q, all: true)

      expect(result).to eq('MATCH (n:`Person`) UNION ALL MATCH (o:`Person`) WHERE o.age = {o_age}')
    end

  end


end<|MERGE_RESOLUTION|>--- conflicted
+++ resolved
@@ -392,66 +392,36 @@
   # LIMIT
 
   describe '#limit' do
-<<<<<<< HEAD
     describe '.limit(3)' do
-      it_generates 'LIMIT 3'
+      it_generates 'LIMIT {limit_3}'
     end
 
     describe ".limit('3')" do
-      it_generates 'LIMIT 3'
+      it_generates 'LIMIT {limit_3}'
     end
 
     describe '.limit(3).limit(5)' do
-      it_generates 'LIMIT 5'
-=======
-    describe ".limit(3)" do
-      it_generates "LIMIT {limit_3}"
-    end
-
-    describe ".limit('3')" do
-      it_generates "LIMIT {limit_3}"
-    end
-
-    describe ".limit(3).limit(5)" do
-      it_generates "LIMIT {limit_5}"
->>>>>>> e9988248
+      it_generates 'LIMIT {limit_5}'
     end
   end
 
   # SKIP
 
   describe '#skip' do
-<<<<<<< HEAD
     describe '.skip(5)' do
-      it_generates 'SKIP 5'
+      it_generates 'SKIP {skip_5}'
     end
 
     describe ".skip('5')" do
-      it_generates 'SKIP 5'
+      it_generates 'SKIP {skip_5}'
     end
 
     describe '.skip(5).skip(10)' do
-      it_generates 'SKIP 10'
+      it_generates 'SKIP {skip_10}'
     end
 
     describe '.offset(6)' do
-      it_generates 'SKIP 6'
-=======
-    describe ".skip(5)" do
-      it_generates "SKIP {skip_5}"
-    end
-
-    describe ".skip('5')" do
-      it_generates "SKIP {skip_5}"
-    end
-
-    describe ".skip(5).skip(10)" do
-      it_generates "SKIP {skip_10}"
-    end
-
-    describe ".offset(6)" do
-      it_generates "SKIP {skip_6}"
->>>>>>> e9988248
+      it_generates 'SKIP {skip_6}'
     end
   end
 
