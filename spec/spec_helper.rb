# To run coverage via travis
require 'coveralls'
Coveralls.wear!
# require 'simplecov'
# SimpleCov.start

# To run it manually via Rake
if ENV['COVERAGE']
  puts 'RUN SIMPLECOV'
  require 'simplecov'
  SimpleCov.formatter = SimpleCov::Formatter::HTMLFormatter
  SimpleCov.start
end

require 'dotenv'
Dotenv.load

require 'rubygems'
require 'bundler/setup'
require 'rspec'
require 'fileutils'
require 'tmpdir'
require 'logger'
require 'rspec/its'
require 'neo4j-core'
require 'neo4j-server'
require 'neo4j-embedded' if RUBY_PLATFORM == 'java'
require 'ostruct'

if RUBY_PLATFORM == 'java'
  require 'neo4j-embedded/embedded_impermanent_session'
  require 'ruby-debug'

  # for some reason this is not impl. in JRuby
  class OpenStruct
    def [](key)
      send(key)
    end
  end

end

Dir["#{File.dirname(__FILE__)}/shared_examples/**/*.rb"].each { |f| require f }

EMBEDDED_DB_PATH = File.join(Dir.tmpdir, 'neo4j-core-java')

require "#{File.dirname(__FILE__)}/helpers"

require 'neo4j/core/cypher_session'

require 'neo4j/core/cypher_session/adaptors/http'
require 'neo4j/core/cypher_session/adaptors/embedded'
module Neo4jSpecHelpers
  def log_queries!
    Neo4j::Server::CypherSession.log_with do |message|
      puts message
    end
    Neo4j::Core::CypherSession::Adaptors::Base.subscribe_to_query do |message|
      puts message
    end
    Neo4j::Core::CypherSession::Adaptors::HTTP.subscribe_to_request do |message|
      puts message
    end
    Neo4j::Core::CypherSession::Adaptors::Bolt.subscribe_to_request do |message|
      puts message
    end
    Neo4j::Core::CypherSession::Adaptors::Embedded.subscribe_to_transaction do |message|
      puts message
    end
  end

  def current_transaction
    Neo4j::Transaction.current_for(Neo4j::Session.current)
  end

  # rubocop:disable Style/GlobalVars
  def expect_queries(count)
    start_count = $expect_queries_count
    yield
    expect($expect_queries_count - start_count).to eq(count)
  end

  def setup_query_subscription
    $expect_queries_count = 0

    Neo4j::Core::CypherSession::Adaptors::Base.subscribe_to_query do |_message|
      $expect_queries_count += 1
    end
  end

  def expect_http_requests(count)
    start_count = $expect_http_request_count
    yield
    expect($expect_http_request_count - start_count).to eq(count)
  end

  def setup_http_request_subscription
    $expect_http_request_count = 0

    Neo4j::Core::CypherSession::Adaptors::HTTP.subscribe_to_request do |_message|
      $expect_http_request_count += 1
    end
  end
  # rubocop:enable Style/GlobalVars
end

# Introduces `let_context` helper method
# This allows us to simplify the case where we want to
# have a context which contains one or more `let` statements
<<<<<<< HEAD
module LetContextHelpers
=======
module FixingRSpecHelpers
>>>>>>> 23d6dd50
  # Supports giving either a Hash or a String and a Hash as arguments
  # In both cases the Hash will be used to define `let` statements
  # When a String is specified that becomes the context description
  # If String isn't specified, Hash#inspect becomes the context description
  def let_context(*args, &block)
<<<<<<< HEAD
    classes = args.map(&:class)
    context_string, hash =
      case classes
      when [String, Hash] then ["#{args[0]} #{args[1]}", args[1]]
      when [Hash] then args + args
=======
    context_string, hash =
      case args.map(&:class)
      when [String, Hash] then ["#{args[0]} #{args[1]}", args[1]]
      when [Hash] then [args[0].inspect, args[0]]
>>>>>>> 23d6dd50
      end

    context(context_string) do
      hash.each { |var, value| let(var) { value } }

      instance_eval(&block)
    end
  end
<<<<<<< HEAD
=======

  def subject_should_raise(*args)
    error, message = args
    it_string = "subject should raise #{error}"
    it_string += " (#{message.inspect})" if message

    it it_string do
      expect { subject }.to raise_error error, message
    end
  end

  def subject_should_not_raise(*args)
    error, message = args
    it_string = "subject should not raise #{error}"
    it_string += " (#{message.inspect})" if message

    it it_string do
      expect { subject }.not_to raise_error error, message
    end
  end
>>>>>>> 23d6dd50
end

FileUtils.rm_rf(EMBEDDED_DB_PATH)

RSpec.configure do |config|
  config.include Neo4jSpecHelpers
  config.extend FixingRSpecHelpers

  config.before(:all, api: :server) do
    Neo4j::Session.current.close if Neo4j::Session.current
    create_server_session
  end

  config.before(:all, api: :embedded) do
    Neo4j::Session.current.close if Neo4j::Session.current
    create_embedded_session
    Neo4j::Session.current.start unless Neo4j::Session.current.running?
  end

  # if ENV['TEST_AUTHENTICATION'] == 'true'
  #   uri = URI.parse("http://localhost:7474/user/neo4j/password")
  #   db_default = 'neo4j'
  #   suite_default = 'neo4jrb rules, ok?'

  #   config.before(:suite, api: :server) do
  #     Net::HTTP.post_form(uri, { 'password' => db_default, 'new_password' => suite_default })
  #   end

  #   config.after(:suite, api: :server) do
  #     Net::HTTP.post_form(uri, { 'password' => suite_default, 'new_password' => db_default })
  #   end
  # end

  config.before(:each, api: :embedded) do
    curr_session = Neo4j::Session.current
    curr_session.close if curr_session && !curr_session.is_a?(Neo4j::Embedded::EmbeddedSession)
    Neo4j::Session.current || create_embedded_session
    Neo4j::Session.current.start unless Neo4j::Session.current.running?
  end

  config.before(:each, api: :server) do
    curr_session = Neo4j::Session.current
    curr_session.close if curr_session && !curr_session.is_a?(Neo4j::Server::CypherSession)
    Neo4j::Session.current || create_server_session
  end

  config.exclusion_filter = {
    api: lambda do |ed|
      RUBY_PLATFORM != 'java' && ed == :embedded
    end,

    server_only: lambda do |bool|
      RUBY_PLATFORM == 'java' && bool
    end
  }

  c.extend LetContextHelpers
end<|MERGE_RESOLUTION|>--- conflicted
+++ resolved
@@ -107,28 +107,16 @@
 # Introduces `let_context` helper method
 # This allows us to simplify the case where we want to
 # have a context which contains one or more `let` statements
-<<<<<<< HEAD
-module LetContextHelpers
-=======
 module FixingRSpecHelpers
->>>>>>> 23d6dd50
   # Supports giving either a Hash or a String and a Hash as arguments
   # In both cases the Hash will be used to define `let` statements
   # When a String is specified that becomes the context description
   # If String isn't specified, Hash#inspect becomes the context description
   def let_context(*args, &block)
-<<<<<<< HEAD
-    classes = args.map(&:class)
-    context_string, hash =
-      case classes
-      when [String, Hash] then ["#{args[0]} #{args[1]}", args[1]]
-      when [Hash] then args + args
-=======
     context_string, hash =
       case args.map(&:class)
       when [String, Hash] then ["#{args[0]} #{args[1]}", args[1]]
       when [Hash] then [args[0].inspect, args[0]]
->>>>>>> 23d6dd50
       end
 
     context(context_string) do
@@ -137,8 +125,6 @@
       instance_eval(&block)
     end
   end
-<<<<<<< HEAD
-=======
 
   def subject_should_raise(*args)
     error, message = args
@@ -159,7 +145,6 @@
       expect { subject }.not_to raise_error error, message
     end
   end
->>>>>>> 23d6dd50
 end
 
 FileUtils.rm_rf(EMBEDDED_DB_PATH)
@@ -215,6 +200,4 @@
       RUBY_PLATFORM == 'java' && bool
     end
   }
-
-  c.extend LetContextHelpers
 end